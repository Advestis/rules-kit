import numpy as np
<<<<<<< HEAD
from ruleskit.condition import HyperrectangleCondition
=======
from ruleskit import HyperrectangleCondition
>>>>>>> 77be8892
import pytest


@pytest.mark.parametrize(
    "x, condition, output",
    [
        (
            np.array([[1, 3], [3, 4], [2, np.nan]]),
            HyperrectangleCondition([0], bmins=[1], bmaxs=[2]),
            np.array([1, 0, 1]),
        ),
        (
            np.array([[1, 3], [3, 4], [2, np.nan]]),
            HyperrectangleCondition([1], bmins=[3], bmaxs=[5]),
            np.array([1, 1, 0]),
        ),
        (
            np.array([[1, 3], [3, 4], [2, np.nan]]),
            HyperrectangleCondition([0, 1], bmins=[1, 3], bmaxs=[2, 5]),
            np.array([1, 0, 0]),
        ),
    ],
)
def test_evaluate(x, condition, output):
    res = condition.evaluate(x)
    # noinspection PyUnresolvedReferences
    np.testing.assert_equal(res.raw, output)


@pytest.mark.parametrize(
    "condition1, condition2, output",
    [
        (
            HyperrectangleCondition([0], bmins=[1], bmaxs=[2]),
            HyperrectangleCondition([1], bmins=[1], bmaxs=[2]),
            HyperrectangleCondition([0, 1], bmins=[1, 1], bmaxs=[2, 2]),
        ),
    ],
)
def test_add(condition1, condition2, output):
    res = condition1 & condition2
    np.testing.assert_equal(res, output)

    res = condition1 + condition2
    np.testing.assert_equal(res, output)<|MERGE_RESOLUTION|>--- conflicted
+++ resolved
@@ -1,9 +1,5 @@
 import numpy as np
-<<<<<<< HEAD
-from ruleskit.condition import HyperrectangleCondition
-=======
-from ruleskit import HyperrectangleCondition
->>>>>>> 77be8892
+from condition import HyperrectangleCondition
 import pytest
 
 
