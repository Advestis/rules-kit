from sklearn.tree import DecisionTreeRegressor
from sklearn import datasets
<<<<<<< HEAD
from ruleskit.utils.rule_utils import extract_rules_from_tree
from ruleskit.condition import HyperrectangleCondition
from ruleskit.rule import Rule
=======
from ruleskit import extract_rules_from_tree
from ruleskit import HyperrectangleCondition
from ruleskit import Rule
>>>>>>> 77be8892
import numpy as np
import pytest


@pytest.mark.parametrize(
    "tree, output, get_leaf",
    [
        (
            DecisionTreeRegressor(max_depth=2),
            [
                Rule(HyperrectangleCondition([1], [-0.126097385560409], [-0.0037617861526086926])),
                Rule(
                    HyperrectangleCondition(
                        [1, 0],
                        [-0.126097385560409, -0.0902752958985185],
                        [-0.0037617861526086926, 0.0061888848431408405],
                    )
                ),
                Rule(
                    HyperrectangleCondition(
                        [1, 0], [-0.126097385560409, 0.0061888848431408405], [-0.0037617861526086926, 0.17055522598066]
                    )
                ),
                Rule(HyperrectangleCondition([1], [-0.0037617861526086926], [0.133598980013008])),
                Rule(
                    HyperrectangleCondition(
                        [1, 0], [-0.0037617861526086926, -0.0902752958985185], [0.133598980013008, 0.014811381697654724]
                    )
                ),
                Rule(
                    HyperrectangleCondition(
                        [1, 0], [-0.0037617861526086926, 0.014811381697654724], [0.133598980013008, 0.17055522598066]
                    )
                ),
            ],
            False,
        ),
        (
            DecisionTreeRegressor(max_depth=2),
            [
                Rule(
                    HyperrectangleCondition(
                        [1, 0],
                        [-0.126097385560409, -0.0902752958985185],
                        [-0.0037617861526086926, 0.0061888848431408405],
                    )
                ),
                Rule(
                    HyperrectangleCondition(
                        [1, 0], [-0.126097385560409, 0.0061888848431408405], [-0.0037617861526086926, 0.17055522598066]
                    )
                ),
                Rule(
                    HyperrectangleCondition(
                        [1, 0], [-0.0037617861526086926, -0.0902752958985185], [0.133598980013008, 0.014811381697654724]
                    )
                ),
                Rule(
                    HyperrectangleCondition(
                        [1, 0], [-0.0037617861526086926, 0.014811381697654724], [0.133598980013008, 0.17055522598066]
                    )
                ),
            ],
            True,
        ),
    ],
)
def test_extract_rules_from_tree(tree, output, get_leaf):
    diabetes = datasets.load_diabetes()
    data = diabetes.data
    # Keep the two most important variables
    x = data.T[2]
    y = data.T[-2]
    x_vstack = np.vstack((x, y)).T
    # Get the target variable
    y = diabetes.target

    tree.fit(x_vstack, y)
    rule_list = extract_rules_from_tree(tree, xmins=x_vstack.min(axis=0), xmaxs=x_vstack.max(axis=0), get_leaf=get_leaf)
    np.testing.assert_equal(rule_list, output)


# @pytest.mark.parametrize(
#     "tree",
#     [
#             DecisionTreeRegressor(max_depth=2),
#     ],
# )
# def test_extract_rules_from_tree(tree):
#     diabetes = datasets.load_diabetes()
#     data = diabetes.data
#     # Keep the two most important variables
#     x = data.T[2]
#     y = data.T[-2]
#     X = np.vstack((x, y)).T
#     # Get the target variable
#     y = diabetes.target
#
#     tree.fit(X, y)
#     prediction_tree = tree.predict(X)
#
#     rule_list = extract_rules_from_tree(tree, xmins=X.min(axis=0), xmaxs=X.max(axis=0))
#     [rule.fit(X, y) for rule in rule_list]
#     prediction_rules = np.zeros(len(y))
#     for rule in rule_list:
#         prediction_rules += rule.predict(X)
#
#     np.testing.assert_equal(prediction_rules, prediction_tree)<|MERGE_RESOLUTION|>--- conflicted
+++ resolved
@@ -1,14 +1,8 @@
 from sklearn.tree import DecisionTreeRegressor
 from sklearn import datasets
-<<<<<<< HEAD
 from ruleskit.utils.rule_utils import extract_rules_from_tree
-from ruleskit.condition import HyperrectangleCondition
-from ruleskit.rule import Rule
-=======
-from ruleskit import extract_rules_from_tree
-from ruleskit import HyperrectangleCondition
-from ruleskit import Rule
->>>>>>> 77be8892
+from condition import HyperrectangleCondition
+from rule import Rule
 import numpy as np
 import pytest
 
