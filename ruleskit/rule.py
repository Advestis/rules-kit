--- conflicted
+++ resolved
@@ -109,11 +109,7 @@
     def evaluate(self, xs: np.ndarray) -> Activation:
         return self._condition.evaluate(xs)
 
-<<<<<<< HEAD
-    def fit(self, xs: np.ndarray, y: np.ndarray, **kwargs):
-=======
     def fit(self, xs: np.ndarray, y: np.ndarray, crit: str = "mse", **kwargs):
->>>>>>> 00252785
         """Computes activation, prediction, std and criteria of the rule for a given xs and y."""
         t0 = time()
         self.calc_activation(xs)  # returns Activation
@@ -215,6 +211,18 @@
         self._criterion = functions.calc_regression_criterion(p, y, c)
         self._time_calc_criterion = time() - t0
 
+    def predict(self, xs: Optional[np.ndarray] = None) -> np.ndarray:
+        """Returns the prediction vector. If xs is not given, will use existing activation vector.
+        Will raise ValueError is xs is None and activation is not yet known."""
+        t0 = time()
+        if xs is not None:
+            self.calc_activation(xs)
+        elif self.activation is None:
+            raise ValueError("If the activation vector has not been computed yet, xs can not be None.")
+        to_ret = self._prediction * self.activation
+        self._time_predict = time() - t0
+        return to_ret
+
 
 class ClassificationRule(Rule):
     def __init__(
@@ -254,7 +262,10 @@
 
     def calc_criterion(self, y, c):
         t0 = time()
-        self._criterion = functions.calc_classification_criterion(
-            self.activation, self.prediction, y, c
-        )
-        self._time_calc_criterion = time() - t0+        if xs is not None:
+            self.calc_activation(xs)
+        elif self.activation is None:
+            raise ValueError("If the activation vector has not been computed yet, xs can not be None.")
+        to_ret = self._prediction * self.activation
+        self._time_predict = time() - t0
+        return to_ret