--- conflicted
+++ resolved
@@ -9,15 +9,11 @@
 
 
 class Rule(ABC):
-<<<<<<< HEAD
-    def __init__( self, condition: Optional[Condition] = None, activation: Optional[Activation] = None):
-=======
     LOCAL_ACTIVATION = False
 
     def __init__(
         self, condition: Optional[Condition] = None, activation: Optional[Activation] = None,
     ):
->>>>>>> 864bd57f
 
         if condition is not None and not isinstance(condition, Condition):
             raise TypeError("Argument 'condition' must derive from Condition or be None.")
@@ -143,7 +139,9 @@
 
 
 class RegressionRule(Rule):
-    def __init__(self, condition: Optional[Condition] = None, activation: Optional[Activation] = None,):
+    def __init__(
+        self, condition: Optional[Condition] = None, activation: Optional[Activation] = None,
+    ):
         super().__init__(condition, activation)
 
         self._coverage = None
@@ -222,7 +220,9 @@
 
 
 class ClassificationRule(Rule):
-    def __init__(self, condition: Optional[Condition] = None, activation: Optional[Activation] = None,):
+    def __init__(
+        self, condition: Optional[Condition] = None, activation: Optional[Activation] = None,
+    ):
         super().__init__(condition, activation)
 
         self._criterion = None
