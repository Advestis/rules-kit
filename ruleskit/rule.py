--- conflicted
+++ resolved
@@ -260,14 +260,7 @@
         if xs is not None:
             self.calc_activation(xs)
         elif self.activation is None:
-<<<<<<< HEAD
-            raise ValueError(
-                "If the activation vector has not been computed yet, xs can not be None."
-            )
-        to_ret = np.array([self.prediction if i == 1 else '' for i in self.activation])
-=======
             raise ValueError("If the activation vector has not been computed yet, xs can not be None.")
-        to_ret = np.array([self._prediction if i == 1 else "" for i in self.activation])
->>>>>>> 1cef4055
+        to_ret = np.array([self.prediction if i == 1 else "" for i in self.activation])
         self._time_predict = time() - t0
         return to_ret