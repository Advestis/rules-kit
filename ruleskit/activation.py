--- conflicted
+++ resolved
@@ -17,14 +17,9 @@
     WILL_COMPARE = False
 
     def __init__(
-<<<<<<< HEAD
-        self, activation: Union[np.ndarray, int, str] = None, length: int = None, optimize: bool = True,
-=======
         self, activation: Union[np.ndarray, bitarray, str, int] = None, optimize: bool = True, length: int = None
->>>>>>> 3d8ce37f
     ):
-        """Compresses an activation vector into a str(list) describing its variations or an int corresponding to the
-         binary representation of the vector
+        """Compresses an activation vector into a str(list) describing its variations or an bitarray of booleans
 
         stored data will be either a str(list):
             Compression is done : First element of the list is the first value of the array last element of the list is
