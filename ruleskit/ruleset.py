from abc import ABC
import operator
from typing import List, Union
from functools import reduce
from collections import Counter
import numpy as np
from collections import OrderedDict
from .rule import Rule
from .condition import HyperrectangleCondition


class RuleSet(ABC):

    NLINES = 5

    def __init__(self, rules_list: Union[List[Rule], None] = None):
        if rules_list is None:
            self._rules = []
        else:
            self._rules = rules_list

<<<<<<< HEAD
    def __add__(self, other: Union['RuleSet', Rule]):
        if isinstance(other,  Rule):
=======
    def __add__(self, other: Union["RuleSet", Rule]):
        if type(other) == Rule:
>>>>>>> d226b516
            rules = self.rules + [other]
        else:
            rules = list(set(self.rules + other.rules))
        return RuleSet(rules)

    def __len__(self):
        return len(self.rules)

    def __eq__(self, other: "RuleSet"):
        return set(self.rules) == set(other.rules)

    def __iter__(self):
        return self.rules.__iter__()

    def __getitem__(self, x):
        return self.rules.__getitem__(x)

    def __str__(self):
        if len(self) < 2 * RuleSet.NLINES:
            return "\n".join([str(self[i]) for i in range(len(self))])
        else:
            return "\n".join(
                [str(self[i]) for i in range(RuleSet.NLINES)]
                + ["..."]
                + [str(self[i]) for i in range(len(self) - RuleSet.NLINES, len(self))]
            )

    def sort(self) -> None:
        if len(self) == 0:
            return
        if not (hasattr(self[0].condition, "features_names") and hasattr(self[0].condition, "bmins") and hasattr(
                self[0].condition, "bmaxs")):
            return
        rules_by_fnames = OrderedDict()
        for rule in self:
            # noinspection PyUnresolvedReferences
            v = str(rule.condition.features_names)
            if v not in rules_by_fnames:
                rules_by_fnames[v] = [rule]
            else:
                rules_by_fnames[v].append(rule)
        rules_by_fnames = {n: sorted(rules_by_fnames[n], key=lambda x: x.condition.bmins + x.condition.bmaxs) for n in
                           rules_by_fnames}
        self._rules = []
        for n in rules_by_fnames:
            self._rules += rules_by_fnames[n]

    @property
    def rules(self) -> List[Rule]:
        return self._rules

    def get_activation(self, xs: np.ndarray = None):
        if len(self) == 0:
            raise ValueError("The rule set is empty!")
        elif len(self) == 1:
            rule = self[0]
            if xs is None:
                # noinspection PyProtectedMember
                rs_activation = rule._activation
            else:
                rs_activation = rule.condition.evaluate(xs)
        else:
            if xs is not None:
                [rule.calc_activation(xs) for rule in self.rules]

            # noinspection PyProtectedMember
            rs_activation = [rule._activation for rule in self.rules]
            if len(rs_activation) > 1:
                rs_activation = reduce(operator.add, rs_activation)

        return rs_activation

    def calc_coverage_rate(self, xs: np.ndarray = None):
        if len(self) == 0:
            return 0.0
        else:
            rs_activation = self.get_activation(xs)
            return rs_activation.coverage

    def get_variables_count(self):
        """
        Get a counter of all different features in the ruleset
        Parameters
        ----------
        Return
        ------
        count : {Counter type}
            Counter of all different features in the ruleset
        """
        # noinspection PyUnresolvedReferences
        var_in = [
            rule.condition.features_names
            if isinstance(rule.condition, HyperrectangleCondition)
            else rule.condition.features_indexes
            for rule in self
        ]
        if len(var_in) > 1:
            var_in = reduce(operator.add, var_in)
        count = Counter(var_in)

        count = count.most_common()
        return count<|MERGE_RESOLUTION|>--- conflicted
+++ resolved
@@ -19,13 +19,8 @@
         else:
             self._rules = rules_list
 
-<<<<<<< HEAD
     def __add__(self, other: Union['RuleSet', Rule]):
         if isinstance(other,  Rule):
-=======
-    def __add__(self, other: Union["RuleSet", Rule]):
-        if type(other) == Rule:
->>>>>>> d226b516
             rules = self.rules + [other]
         else:
             rules = list(set(self.rules + other.rules))
