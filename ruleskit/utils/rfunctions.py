import numpy as np
from collections import Counter
from typing import Union, Tuple


<<<<<<< HEAD
def most_common_class(
    activation: Union[np.ndarray, None], y: np.ndarray
) -> Tuple[str, float]:
=======
def most_common_class(activation: Union[np.ndarray, None], y: np.ndarray) -> Union[int, str]:
>>>>>>> 1cef4055
    if activation is None:
        return np.bincount(y).argmax()

    if isinstance(activation, np.ndarray):
        y_conditional = np.extract(activation, y)
    else:
        raise TypeError("'activation' in conditional_mean must be None or a np.ndarray")
    count = Counter(y_conditional)
    n = len(y_conditional)
    prop = [v / n for v in count.values()]
    return [(c, v) for c, v in zip(count.keys(), prop)]


def conditional_mean(activation: Union[np.ndarray, None], y: np.ndarray) -> float:
    """Mean of all activated values

    If activation is None, we assume the given y have already been extracted from the activation vector,
    which saves time.
    """
    if activation is None:
        return float(np.nanmean(y))

    if isinstance(activation, np.ndarray):
        y_conditional = np.extract(activation, y)
    else:
        raise TypeError("'activation' in conditional_mean must be None or a np.ndarray")
    return float(np.nanmean(y_conditional))


def conditional_std(activation: Union[np.ndarray, None], y: np.ndarray) -> float:
    """Standard deviation of all activated values

    If activation is None, we assume the given y have already been extracted from the activation vector,
    which saves time.
    """
    if activation is None:
        return float(np.nanstd(y))

    if isinstance(activation, np.ndarray):
        y_conditional = np.extract(activation, y)
    else:
        raise TypeError("'activationt' in conditional_std must be None or a np.ndarray")
    return float(np.nanstd(y_conditional))


def mse_function(prediction_vector: np.ndarray, y: np.ndarray) -> float:
    """
    Compute the mean squared error
    "$ \\dfrac{1}{n} \\Sigma_{i=1}^{n} (\\hat{y}_i - y_i)^2 $"

    Parameters
    ----------
    prediction_vector : np.ndarray
        A predictor vector. It means a sparse array with two
        different values ymean, if the rule is not active
        and the prediction is the rule is active.

    y : np.ndarray
        The real target values (real numbers)

    Return
    ------
    criterion : float
        the mean squared error
    """
    if len(prediction_vector) != len(y):
        raise ValueError("The two array must have the same length")
    error_vector = prediction_vector - y
    criterion = np.nanmean(error_vector ** 2)
    # noinspection PyTypeChecker
    return criterion


def mae_function(prediction_vector: np.ndarray, y: np.ndarray) -> float:
    """
    Compute the mean absolute error
    "$ \\dfrac{1}{n} \\Sigma_{i=1}^{n} |\\hat{y}_i - y_i| $"

    Parameters
    ----------
    prediction_vector : np.ndarray
        A predictor vector. It means a sparse array with two
        different values ymean, if the rule is not active
        and the prediction is the rule is active.

    y : np.ndarray
        The real target values (real numbers)

    Return
    ------
    criterion : float
        the mean absolute error
    """
    if len(prediction_vector) != len(y):
        raise ValueError("The two array must have the same length")
    error_vect = np.abs(prediction_vector - y)
    criterion = np.nanmean(error_vect)
    # noinspection PyTypeChecker
    return criterion


def aae_function(prediction_vector: np.ndarray, y: np.ndarray) -> float:
    """
    Compute the mean squared error
    "$ \\dfrac{1}{n} \\Sigma_{i=1}^{n} (\\hat{y}_i - y_i)$"

    Parameters
    ----------
    prediction_vector : np.ndarray
        A predictor vector. It means a sparse array with two
        different values ymean, if the rule is not active
        and the prediction is the rule is active.

    y : np.ndarray
        The real target values (real numbers)

    Return
    ------
    criterion : float
        the mean squared error
    """
    if len(prediction_vector) != len(y):
        raise ValueError("The two array must have the same length")
    error_vector = np.mean(np.abs(prediction_vector - y))
    median_error = np.mean(np.abs(y - np.median(y)))
    return error_vector / median_error


def calc_regression_criterion(prediction_vector: np.ndarray, y: np.ndarray, method: str, cond: bool = True) -> float:
    """
    Compute the criteria

    Parameters
    ----------
    prediction_vector : np.ndarray
        The prediction vector

    y : np.ndarray
        The real target values (real numbers)

    method : str
        The method mse_function or mse_function criterion

    cond : bool
        To evaluate the criterion only if the rule is activated

    Return
    ------
    criterion : float
        Criteria value
    """
    if cond:
        sub_y = np.extract(prediction_vector != 0, y)
        sub_pred = np.extract(prediction_vector != 0, prediction_vector)
    else:
        sub_y = y
        sub_pred = prediction_vector

    if method.lower() == "mse":
        criterion = mse_function(sub_pred, sub_y)

    elif method.lower() == "mae":
        criterion = mae_function(sub_pred, sub_y)

    elif method.lower() == "aae":
        criterion = aae_function(sub_pred, sub_y)

    else:
        raise ValueError(f"Unknown criterion: {method}. Please choose among mse, mae and aae")

    return criterion


def success_rate(prediction: Union[int, str], y: np.ndarray):
    success = sum(y == prediction)
    return success / len(y)


def calc_classification_criterion(
    activation_vector: np.ndarray, prediction: Union[int, str], y: np.ndarray, method: str, cond: bool = True,
) -> float:
    """
    Compute the criteria

    Parameters
    ----------
    activation_vector : np.ndarray
        The prediction vector

    prediction: int or str:
                The label prediction

    y : np.ndarray
        The real target values (real numbers)

    method : str
        The method mse_function or mse_function criterion

    cond : bool
        To evaluate the criterion only if the rule is activated

    Return
    ------
    criterion : float
        Criteria value
    """
    if cond:
        sub_y = np.extract(activation_vector != 0, y)
    else:
        sub_y = y

    if method.lower() == "success_rate":
        criterion = success_rate(prediction, sub_y)

    else:
        raise ValueError(f"Unknown criterion: {method}. Please choose among success_rate")

    return criterion<|MERGE_RESOLUTION|>--- conflicted
+++ resolved
@@ -3,13 +3,9 @@
 from typing import Union, Tuple
 
 
-<<<<<<< HEAD
 def most_common_class(
     activation: Union[np.ndarray, None], y: np.ndarray
 ) -> Tuple[str, float]:
-=======
-def most_common_class(activation: Union[np.ndarray, None], y: np.ndarray) -> Union[int, str]:
->>>>>>> 1cef4055
     if activation is None:
         return np.bincount(y).argmax()
 
